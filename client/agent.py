from __future__ import annotations
import asyncio
import argparse
import os
import sys
import uuid
from pathlib import Path
from typing import Dict, Any, List

from dotenv import load_dotenv
from mcp import ClientSession, StdioServerParameters
from mcp.client.stdio import stdio_client
from openai import AsyncOpenAI
from tenacity import retry, stop_after_attempt, wait_exponential, before_sleep_log
import logging
import colorlog
import json
import tiktoken

# ---------------------------------------------------------------------------
#   Logging setup
# ---------------------------------------------------------------------------
LOG_FORMAT = '%(log_color)s%(levelname)-8s%(reset)s %(message)s'
colorlog.basicConfig(level=logging.INFO, format=LOG_FORMAT)
logger = logging.getLogger(__name__)

# ---------------------------------------------------------------------------
#   Constants & templates (same as original)
# ---------------------------------------------------------------------------
META_SYSTEM_PROMPT = (
    "You are the META‑PLANNER in a hierarchical AI system. A user will ask a\n"
    "high‑level question. **First**: break the problem into a *minimal sequence*\n"
    "of executable tasks. Reply ONLY in JSON with the schema:\n"
    "{ \"plan\": [ {\"id\": INT, \"description\": STRING} … ] }\n\n"
    "After each task is executed by the EXECUTOR you will receive its result.\n"
    "Please carefully consider the descriptions of the time of web pages and events in the task, and take these factors into account when planning and giving the final answer.\n"
    "If the final answer is complete, output it with the template:\n"
    "FINAL ANSWER: <answer>\n\n" \
    " YOUR FINAL ANSWER should be a number OR as few words as possible OR a comma separated list of numbers and/or strings. If you are asked for a number, don't use comma to write your number neither use units such as $ or percent sign unless specified otherwise. If you are asked for a string, don't use articles, neither abbreviations (e.g. for cities), and write the digits in plain text unless specified otherwise. If you are asked for a comma separated list, apply the above rules depending of whether the element to be put in the list is a number or a string.\n"
    "Please ensure that the final answer strictly follows the question requirements, without any additional analysis.\n"
    "If the final ansert is not complete, emit a *new* JSON plan for the remaining work. Keep cycles as\n"
    "few as possible. Never call tools yourself — that's the EXECUTOR's job."\
    "⚠️  Reply with *pure JSON only*."
)

EXEC_SYSTEM_PROMPT = (
    "You are the EXECUTOR sub-agent. You receive one task description at a time\n"
    "from the meta-planner. Your job is to complete the task, using available\n"
    "tools via function calling if needed. Always think step by step but reply\n"
    "with the minimal content needed for the meta-planner. If you must call a\n"
    "tool, produce the appropriate function call instead of natural language.\n"
    "When done, output a concise result. Do NOT output FINAL ANSWER."
)

MAX_CTX = 175000
EXE_MODEL = "o3"

# ---------------------------------------------------------------------------
#   OpenAI backend
# ---------------------------------------------------------------------------
class ChatBackend:
    async def chat(self, *_, **__) -> Dict[str, Any]:
        raise NotImplementedError

class OpenAIBackend(ChatBackend):
    def __init__(self, model: str):
        self.model = model
        self.client = AsyncOpenAI(
            api_key=os.getenv("OPENAI_API_KEY"),
            base_url=os.getenv("OPENAI_BASE_URL"),
        )

    @retry(
        stop=stop_after_attempt(3),
        wait=wait_exponential(multiplier=1, min=2, max=10),
        reraise=True,
        before_sleep=before_sleep_log(logger, logging.WARNING),
    )
    async def chat(
        self,
        messages: List[Dict[str, Any]],
        tools: List[Dict[str, Any]] | None = None,
        tool_choice: str | None = "auto",
        max_tokens: int = 15000,
    ) -> Dict[str, Any]:
        payload: Dict[str, Any] = {
            "model": self.model,
            "messages": messages,
            "max_tokens": max_tokens,
        }
        if tools:
            payload["tools"] = tools
            payload["tool_choice"] = tool_choice
        resp = await self.client.chat.completions.create(**payload)  # type: ignore[arg-type]
        msg = resp.choices[0].message
        raw_calls = getattr(msg, "tool_calls", None)
        tool_calls = None
        if raw_calls:
            tool_calls = [
                {
                    "id": tc.id,
                    "type": tc.type,
                    "function": {
                        "name": tc.function.name,
                        "arguments": tc.function.arguments,
                    },
                }
                for tc in raw_calls
            ]
        return {"content": msg.content, "tool_calls": tool_calls}

# ---------------------------------------------------------------------------
#   Hierarchical client (trimmed: only essentials kept)
# ---------------------------------------------------------------------------
MAX_TURNS_MEMORY = 50

def _strip_fences(text: str) -> str:
    import re
    text = text.strip()
    if text.startswith("```"):
        text = re.sub(r"^```[^\n]*\n", "", text)
        text = re.sub(r"\n?```$", "", text)
        return text.strip()
    m = re.search(r"{[\\s\\S]*}", text)
    return m.group(0) if m else text

def _count_tokens(msg: Dict[str, str], enc) -> int:
    role_tokens = 4
    content = msg.get("content") or ""
    return role_tokens + len(enc.encode(content))

def _get_tokenizer(model: str):
    """Return a tokenizer; fall back to cl100k_base if model is unknown."""
    try:
        return tiktoken.encoding_for_model(model)
    except KeyError:
        return tiktoken.get_encoding("cl100k_base")
    
def trim_messages(messages: List[Dict[str, str]], max_tokens: int, model="gpt-3.5-turbo"):

    enc = _get_tokenizer(model)
    total = sum(_count_tokens(m, enc) for m in messages) + 2
    if total <= max_tokens:
        return messages
    system_msg = messages[0]
    kept: List[Dict[str, str]] = [system_msg]
    total = _count_tokens(system_msg, enc) + 2
    for msg in reversed(messages[1:]):
        t = _count_tokens(msg, enc)
        if total + t > max_tokens:
            break
        kept.insert(1, msg)
        total += t
    return kept

class HierarchicalClient:
    MAX_CYCLES = 3

    def __init__(self, meta_model: str, exec_model: str):
        self.meta_llm = OpenAIBackend(meta_model)
        self.exec_llm = OpenAIBackend(exec_model)
        self.sessions: Dict[str, ClientSession] = {}
        self.shared_history: List[Dict[str, str]] = []

    # ---------- Tool management ----------
    async def connect_to_servers(self, scripts: List[str]):
        from contextlib import AsyncExitStack
        self.exit_stack = AsyncExitStack()
        for script in scripts:
            path = Path(script)
            cmd = sys.executable if path.suffix == ".py" else "node"
            params = StdioServerParameters(command=cmd, args=[str(path)])
            stdio, write = await self.exit_stack.enter_async_context(stdio_client(params))
            session = await self.exit_stack.enter_async_context(ClientSession(stdio, write))
            await session.initialize()
            for tool in (await session.list_tools()).tools:
                if tool.name in self.sessions:
                    raise RuntimeError(f"Duplicate tool name '{tool.name}'.")
                self.sessions[tool.name] = session
        print("Connected tools:", list(self.sessions.keys()))

    async def _tools_schema(self) -> List[Dict[str, Any]]:
        result, cached = [], {}
        for session in self.sessions.values():
            tools_resp = cached.get(id(session)) or await session.list_tools()
            cached[id(session)] = tools_resp
            for tool in tools_resp.tools:
                result.append(
                    {
                        "type": "function",
                        "function": {
                            "name": tool.name,
                            "description": tool.description,
                            "parameters": tool.inputSchema,
                        },
                    }
                )
        return result

    # ---------- Main processing ----------
    async def process_query(self, query: str, file: str, task_id: str = "interactive") -> str:
        tools_schema = await self._tools_schema()
        self.shared_history = []
        self.shared_history.append({"role": "user", "content": f"{query}\ntask_id: {task_id}\nfile_path: {file}\n"})
        planner_msgs = [{"role": "system", "content": META_SYSTEM_PROMPT}] + self.shared_history

        for cycle in range(self.MAX_CYCLES):
            meta_reply = await self.meta_llm.chat(planner_msgs)
            meta_content = meta_reply["content"] or ""
            self.shared_history.append({"role": "assistant", "content": meta_content})

            if meta_content.startswith("FINAL ANSWER:"):
                return meta_content[len("FINAL ANSWER:"):].strip()

            try:
                tasks = json.loads(_strip_fences(meta_content))["plan"]
            except Exception as e:
                return f"[planner error] {e}: {meta_content}"

            for task in tasks:
                task_desc = f"Task {task['id']}: {task['description']}"
                exec_msgs = (
                    [{"role": "system", "content": EXEC_SYSTEM_PROMPT}] +
                    self.shared_history +
                    [{"role": "user", "content": task_desc}]
                )
                while True:
                    exec_msgs = trim_messages(exec_msgs, MAX_CTX, model=EXE_MODEL)
                    exec_reply = await self.exec_llm.chat(exec_msgs, tools_schema)
                    if exec_reply["content"]:
                        result_text = str(exec_reply["content"])
                        self.shared_history.append({"role": "assistant", "content": f"Task {task['id']} result: {result_text}"})
                        break
                    for call in exec_reply.get("tool_calls") or []:
                        t_name = call["function"]["name"]
                        t_args = json.loads(call["function"].get("arguments") or "{}")
                        session = self.sessions[t_name]
                        result_msg = await session.call_tool(t_name, t_args)
                        result_text = str(result_msg.content)
                        exec_msgs.extend([
                            {"role": "assistant", "content": None, "tool_calls": [call]},
                            {"role": "tool", "tool_call_id": call["id"], "name": t_name, "content": result_text},
                        ])
            planner_msgs = [{"role": "system", "content": META_SYSTEM_PROMPT}] + self.shared_history
        return meta_content.strip()

    async def cleanup(self):
        if hasattr(self, "exit_stack"):
            await self.exit_stack.aclose()

# ---------------------------------------------------------------------------
#   Command‑line & main routine
# ---------------------------------------------------------------------------

def parse_args():
    parser = argparse.ArgumentParser(description="AgentFly – interactive version")
    parser.add_argument("-q", "--question", type=str, help="Your question")
    parser.add_argument("-f", "--file", type=str, default="", help="Optional file path")
    parser.add_argument("-m", "--meta_model", type=str, default="gpt-4.1", help="Meta‑planner model")
    parser.add_argument("-e", "--exec_model", type=str, default="o3-2025-04-16", help="Executor model")
    parser.add_argument("-s", "--servers", type=str, nargs="*", default=[
        "server/code_agent.py",
        "server/craw_page.py",
        "server/documents_tool.py",
        "server/excel_tool.py",
        "server/image_tool.py",
        "server/math_tool.py",
        "server/search_tool.py",
        "server/video_tool.py",
<<<<<<< HEAD
        "server/cognitive_modeler_tool.py",
        "server/ethical_advisor_tool.py",
        "server/creative_writing_tool.py",
        "server/research_assistant_tool.py",
        "server/code_optimizer_tool.py",
        "server/debate_simulator_tool.py",
=======
        "server/github_tool.py",
        "server/plotting_tool.py",
        "server/weather_tool.py",
        "server/news_tool.py",
        "server/calendar_tool.py",
        "server/system_tool.py",
        "server/pdf_generator_tool.py",
        "server/database_tool.py",
        "server/human_tool.py",
>>>>>>> 8b607d06
    ], help="Paths of tool server scripts")
    return parser.parse_args()

async def run_single_query(client: HierarchicalClient, question: str, file_path: str):
    answer = await client.process_query(question, file_path, str(uuid.uuid4()))
    print("\nFINAL ANSWER:", answer)

async def main_async(args):
    load_dotenv()
    client = HierarchicalClient(args.meta_model, args.exec_model)
    await client.connect_to_servers(args.servers)

    try:
        if args.question:
            await run_single_query(client, args.question, args.file)
        else:
            print("Enter 'exit' to quit.")
            while True:
                q = input("\nQuestion: ").strip()
                if q.lower() in {"exit", "quit", "q"}:
                    break
                f = input("File path (optional): ").strip()
                await run_single_query(client, q, f)
    finally:
        await client.cleanup()

if __name__ == "__main__":
    arg_ns = parse_args()
    asyncio.run(main_async(arg_ns))<|MERGE_RESOLUTION|>--- conflicted
+++ resolved
@@ -267,14 +267,12 @@
         "server/math_tool.py",
         "server/search_tool.py",
         "server/video_tool.py",
-<<<<<<< HEAD
         "server/cognitive_modeler_tool.py",
         "server/ethical_advisor_tool.py",
         "server/creative_writing_tool.py",
         "server/research_assistant_tool.py",
         "server/code_optimizer_tool.py",
         "server/debate_simulator_tool.py",
-=======
         "server/github_tool.py",
         "server/plotting_tool.py",
         "server/weather_tool.py",
@@ -284,7 +282,6 @@
         "server/pdf_generator_tool.py",
         "server/database_tool.py",
         "server/human_tool.py",
->>>>>>> 8b607d06
     ], help="Paths of tool server scripts")
     return parser.parse_args()
 
