--- conflicted
+++ resolved
@@ -89,11 +89,8 @@
 
 ### Installation
 
-<<<<<<< HEAD
-=======
 #### Method 1: Using uv (Recommended - Fast & Modern)
 
->>>>>>> ee152d11
 ```bash
 # Clone repository
 git clone https://github.com/Agent-on-the-Fly/Memento
@@ -136,12 +133,6 @@
 # Debian/Ubuntu
 sudo apt-get update && sudo apt-get install ffmpeg
 
-<<<<<<< HEAD
-# Create environment file
-cp .env.example .env
-```
-
-=======
 ```
 
 #### Web Scraping & Search Setup
@@ -154,8 +145,16 @@
 # Install playwright browsers
 playwright install
 ```
-
->>>>>>> ee152d11
+conda create -n Memento python=3.11 -y
+conda activate Memento
+
+# Navigate to client directory
+cd Memento/client
+
+# Create environment file
+cp .env.example .env
+```
+
 ### Environment Variables Configuration
 
 After creating the `.env` file, you need to configure the following API keys and service endpoints:
@@ -183,6 +182,7 @@
 JINA_API_KEY=your_jina_api_key_here
 
 # ASSEMBLYAI API
+# ASSEMBLYAI API
 ASSEMBLYAI_API_KEY=your_assemblyai_api_key_here
 ```
 
@@ -191,6 +191,7 @@
 
 ### SearxNG Setup
 
+For web search capabilities, set up SearxNG:
 For web search capabilities, set up SearxNG:
 You can follow https://github.com/searxng/searxng-docker/ to set the docker and use our setting.
 
